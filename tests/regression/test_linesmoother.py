--- conflicted
+++ resolved
@@ -47,10 +47,7 @@
 def backend(request):
     return request.param
 
-<<<<<<< HEAD
-=======
 
->>>>>>> 2aee3abd
 @pytest.mark.skipcomplexnoslate
 def test_linesmoother(mesh, S1family, expected, backend):
     nits = []
