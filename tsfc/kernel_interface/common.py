--- conflicted
+++ resolved
@@ -314,12 +314,8 @@
         fiat_cells = [fiat_cell] + [finat_el.complex for finat_el in finat_elements]
         fiat_cell = max_complex(fiat_cells)
 
-<<<<<<< HEAD
-        integration_cell = max_cell.construct_subcomplex(integration_dim)
-=======
         integration_dim, _ = lower_integral_type(fiat_cell, integral_type)
         integration_cell = fiat_cell.construct_subcomplex(integration_dim)
->>>>>>> a16c5daa
         quad_rule = make_quadrature(integration_cell, quadrature_degree, scheme=scheme)
         params["quadrature_rule"] = quad_rule
 
