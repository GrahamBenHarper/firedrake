import collections
import operator
import string
import time
import sys
from functools import reduce
from itertools import chain

from numpy import asarray

import ufl
from ufl.algorithms import extract_arguments, extract_coefficients
from ufl.algorithms.analysis import has_type
from ufl.classes import Form, GeometricQuantity
from ufl.log import GREEN
from ufl.utils.sequences import max_degree

import gem
import gem.impero_utils as impero_utils

from FIAT.reference_element import TensorProductCell

import finat
from finat.quadrature import AbstractQuadratureRule, make_quadrature

from tsfc import fem, ufl_utils
from tsfc.finatinterface import as_fiat_cell
from tsfc.logging import logger
from tsfc.parameters import default_parameters, is_complex
from tsfc.ufl_utils import apply_mapping

# To handle big forms. The various transformations might need a deeper stack
sys.setrecursionlimit(3000)


def compile_form(form, prefix="form", parameters=None, interface=None, coffee=True, diagonal=False):
    """Compiles a UFL form into a set of assembly kernels.

    :arg form: UFL form
    :arg prefix: kernel name will start with this string
    :arg parameters: parameters object
    :arg coffee: compile coffee kernel instead of loopy kernel
    :arg diagonal: Are we building a kernel for the diagonal of a rank-2 element tensor?
    :returns: list of kernels
    """
    cpu_time = time.time()

    assert isinstance(form, Form)

    # Determine whether in complex mode:
    complex_mode = parameters and is_complex(parameters.get("scalar_type"))
    fd = ufl_utils.compute_form_data(form, complex_mode=complex_mode)
    logger.info(GREEN % "compute_form_data finished in %g seconds.", time.time() - cpu_time)

    kernels = []
    for integral_data in fd.integral_data:
        start = time.time()
        kernel = compile_integral(integral_data, fd, prefix, parameters, interface=interface, coffee=coffee, diagonal=diagonal)
        if kernel is not None:
            kernels.append(kernel)
        logger.info(GREEN % "compile_integral finished in %g seconds.", time.time() - start)

    logger.info(GREEN % "TSFC finished in %g seconds.", time.time() - cpu_time)
    return kernels


def compile_integral(integral_data, form_data, prefix, parameters, interface, coffee, *, diagonal=False):
    """Compiles a UFL integral into an assembly kernel.

    :arg integral_data: UFL integral data
    :arg form_data: UFL form data
    :arg prefix: kernel name will start with this string
    :arg parameters: parameters object
    :arg interface: backend module for the kernel interface
    :arg diagonal: Are we building a kernel for the diagonal of a rank-2 element tensor?
    :returns: a kernel constructed by the kernel interface
    """
    if parameters is None:
        parameters = default_parameters()
    else:
        _ = default_parameters()
        _.update(parameters)
        parameters = _
    if interface is None:
        if coffee:
            import tsfc.kernel_interface.firedrake as firedrake_interface_coffee
            interface = firedrake_interface_coffee.KernelBuilder
        else:
            # Delayed import, loopy is a runtime dependency
            import tsfc.kernel_interface.firedrake_loopy as firedrake_interface_loopy
            interface = firedrake_interface_loopy.KernelBuilder
    if coffee:
        scalar_type = parameters["scalar_type_c"]
    else:
        scalar_type = parameters["scalar_type"]

    # Remove these here, they're handled below.
    if parameters.get("quadrature_degree") in ["auto", "default", None, -1, "-1"]:
        del parameters["quadrature_degree"]
    if parameters.get("quadrature_rule") in ["auto", "default", None]:
        del parameters["quadrature_rule"]

    integral_type = integral_data.integral_type
    interior_facet = integral_type.startswith("interior_facet")
    mesh = integral_data.domain
    cell = integral_data.domain.ufl_cell()
    arguments = form_data.preprocessed_form.arguments()
    kernel_name = "%s_%s_integral_%s" % (prefix, integral_type, integral_data.subdomain_id)
    # Handle negative subdomain_id
    kernel_name = kernel_name.replace("-", "_")

    fiat_cell = as_fiat_cell(cell)
    integration_dim, entity_ids = lower_integral_type(fiat_cell, integral_type)

    quadrature_indices = []

    # Dict mapping domains to index in original_form.ufl_domains()
    domain_numbering = form_data.original_form.domain_numbering()
    builder = interface(integral_type, integral_data.subdomain_id,
                        domain_numbering[integral_data.domain],
                        scalar_type,
                        diagonal=diagonal)
    argument_multiindices = tuple(builder.create_element(arg.ufl_element()).get_indices()
                                  for arg in arguments)
    if diagonal:
        # Error checking occurs in the builder constructor.
        # Diagonal assembly is obtained by using the test indices for
        # the trial space as well.
        a, _ = argument_multiindices
        argument_multiindices = (a, a)

    return_variables = builder.set_arguments(arguments, argument_multiindices)

    builder.set_coordinates(mesh)
    builder.set_cell_sizes(mesh)

    builder.set_coefficients(integral_data, form_data)

    # Map from UFL FiniteElement objects to multiindices.  This is
    # so we reuse Index instances when evaluating the same coefficient
    # multiple times with the same table.
    #
    # We also use the same dict for the unconcatenate index cache,
    # which maps index objects to tuples of multiindices.  These two
    # caches shall never conflict as their keys have different types
    # (UFL finite elements vs. GEM index objects).
    index_cache = {}

    kernel_cfg = dict(interface=builder,
                      ufl_cell=cell,
                      integral_type=integral_type,
                      integration_dim=integration_dim,
                      entity_ids=entity_ids,
                      argument_multiindices=argument_multiindices,
                      index_cache=index_cache,
                      scalar_type=parameters["scalar_type"])

    mode_irs = collections.OrderedDict()
    for integral in integral_data.integrals:
        params = parameters.copy()
        params.update(integral.metadata())  # integral metadata overrides
        if params.get("quadrature_rule") == "default":
            del params["quadrature_rule"]

        mode = pick_mode(params["mode"])
        mode_irs.setdefault(mode, collections.OrderedDict())

        integrand = ufl.replace(integral.integrand(), form_data.function_replace_map)
        integrand = ufl_utils.split_coefficients(integrand, builder.coefficient_split)

        # Check if the integral has a quad degree attached, otherwise use
        # the estimated polynomial degree attached by compute_form_data
        quadrature_degree = params.get("quadrature_degree",
                                       params["estimated_polynomial_degree"])
        try:
            quadrature_degree = params["quadrature_degree"]
        except KeyError:
            quadrature_degree = params["estimated_polynomial_degree"]
            functions = list(arguments) + [builder.coordinate(mesh)] + list(integral_data.integral_coefficients)
            function_degrees = [f.ufl_function_space().ufl_element().degree() for f in functions]
            if all((asarray(quadrature_degree) > 10 * asarray(degree)).all()
                   for degree in function_degrees):
                logger.warning("Estimated quadrature degree %s more "
                               "than tenfold greater than any "
                               "argument/coefficient degree (max %s)",
                               quadrature_degree, max_degree(function_degrees))

        try:
            quad_rule = params["quadrature_rule"]
        except KeyError:
            integration_cell = fiat_cell.construct_subelement(integration_dim)
            quad_rule = make_quadrature(integration_cell, quadrature_degree)

        if not isinstance(quad_rule, AbstractQuadratureRule):
            raise ValueError("Expected to find a QuadratureRule object, not a %s" %
                             type(quad_rule))

        quadrature_multiindex = quad_rule.point_set.indices
        quadrature_indices.extend(quadrature_multiindex)

        config = kernel_cfg.copy()
        config.update(quadrature_rule=quad_rule)
        expressions = fem.compile_ufl(integrand,
                                      fem.PointSetContext(**config),
                                      interior_facet=interior_facet)
        reps = mode.Integrals(expressions, quadrature_multiindex,
                              argument_multiindices, params)
        for var, rep in zip(return_variables, reps):
            mode_irs[mode].setdefault(var, []).append(rep)

    # Finalise mode representations into a set of assignments
    assignments = []
    for mode, var_reps in mode_irs.items():
        assignments.extend(mode.flatten(var_reps.items(), index_cache))

    if assignments:
        return_variables, expressions = zip(*assignments)
    else:
        return_variables = []
        expressions = []

    # Need optimised roots
    options = dict(reduce(operator.and_,
                          [mode.finalise_options.items()
                           for mode in mode_irs.keys()]))
    expressions = impero_utils.preprocess_gem(expressions, **options)
    assignments = list(zip(return_variables, expressions))

    # Let the kernel interface inspect the optimised IR to register
    # what kind of external data is required (e.g., cell orientations,
    # cell sizes, etc.).
    builder.register_requirements(expressions)

    # Construct ImperoC
    split_argument_indices = tuple(chain(*[var.index_ordering()
                                           for var in return_variables]))
    index_ordering = tuple(quadrature_indices) + split_argument_indices
    try:
        impero_c = impero_utils.compile_gem(assignments, index_ordering, remove_zeros=True)
    except impero_utils.NoopError:
        # No operations, construct empty kernel
        return builder.construct_empty_kernel(kernel_name)

    # Generate COFFEE
    index_names = []

    def name_index(index, name):
        index_names.append((index, name))
        if index in index_cache:
            for multiindex, suffix in zip(index_cache[index],
                                          string.ascii_lowercase):
                name_multiindex(multiindex, name + suffix)

    def name_multiindex(multiindex, name):
        if len(multiindex) == 1:
            name_index(multiindex[0], name)
        else:
            for i, index in enumerate(multiindex):
                name_index(index, name + str(i))

    name_multiindex(quadrature_indices, 'ip')
    for multiindex, name in zip(argument_multiindices, ['j', 'k']):
        name_multiindex(multiindex, name)

    return builder.construct_kernel(kernel_name, impero_c, index_names, quad_rule)


def compile_expression_dual_evaluation(expression, to_element, *,
                                       domain=None, interface=None,
                                       parameters=None):
    """Compile a UFL expression to be evaluated against a compile-time known reference element's dual basis.

    Useful for interpolating UFL expressions into e.g. N1curl spaces.

    :arg expression: UFL expression
    :arg to_element: A FInAT element for the target space
    :arg domain: optional UFL domain the expression is defined on (required when expression contains no domain).
    :arg interface: backend module for the kernel interface
    :arg parameters: parameters object
    :returns: Loopy-based ExpressionKernel object.
    """
    if parameters is None:
        parameters = default_parameters()
    else:
        _ = default_parameters()
        _.update(parameters)
        parameters = _

    # Determine whether in complex mode
    complex_mode = is_complex(parameters["scalar_type"])

    # Find out which mapping to apply
    try:
        mapping, = set((to_element.mapping,))
    except ValueError:
        raise NotImplementedError("Don't know how to interpolate onto zany spaces, sorry")
    expression = apply_mapping(expression, mapping, domain)

    # Apply UFL preprocessing
    expression = ufl_utils.preprocess_expression(expression,
                                                 complex_mode=complex_mode)

    # Initialise kernel builder
    if interface is None:
        # Delayed import, loopy is a runtime dependency
        from tsfc.kernel_interface.firedrake_loopy import ExpressionKernelBuilder as interface

    builder = interface(parameters["scalar_type"])
    arguments = extract_arguments(expression)
    argument_multiindices = tuple(builder.create_element(arg.ufl_element()).get_indices()
                                  for arg in arguments)

    # Replace coordinates (if any) unless otherwise specified by kwarg
    if domain is None:
        domain = expression.ufl_domain()
    assert domain is not None

    # Collect required coefficients
    first_coefficient_fake_coords = False
    coefficients = extract_coefficients(expression)
    if has_type(expression, GeometricQuantity) or any(fem.needs_coordinate_mapping(c.ufl_element()) for c in coefficients):
        # Create a fake coordinate coefficient for a domain.
        coords_coefficient = ufl.Coefficient(ufl.FunctionSpace(domain, domain.ufl_coordinate_element()))
        builder.domain_coordinate[domain] = coords_coefficient
        builder.set_cell_sizes(domain)
        coefficients = [coords_coefficient] + coefficients
        first_coefficient_fake_coords = True
    builder.set_coefficients(coefficients)

    # Split mixed coefficients
    expression = ufl_utils.split_coefficients(expression, builder.coefficient_split)

    # Set up kernel config for translation of UFL expression to gem
    kernel_cfg = dict(interface=builder,
                      ufl_cell=domain.ufl_cell(),
                      # FIXME: change if we ever implement
                      # interpolation on facets.
                      integral_type="cell",
                      argument_multiindices=argument_multiindices,
                      index_cache={},
                      scalar_type=parameters["scalar_type"])

    # Allow interpolation onto QuadratureElements to refer to the quadrature
    # rule they represent
    if isinstance(to_element, finat.QuadratureElement):
        kernel_cfg["quadrature_rule"] = to_element._rule

    # Create callable for translation of UFL expression to gem
    fn = DualEvaluationCallable(expression, kernel_cfg)

    # Get the gem expression for dual evaluation and corresponding basis
    # indices needed for compilation of the expression
    evaluation, basis_indices = to_element.dual_evaluation(fn)

    # Build kernel body
<<<<<<< HEAD
    return_indices = basis_indices + shape_indices + tuple(chain(*argument_multiindices))
    return_shape = tuple(i.extent for i in return_indices)  # QUERY
    return_var = gem.Variable('A', return_shape)
    if coffee:
        return_arg = ast.Decl(parameters["scalar_type"], ast.Symbol('A', rank=return_shape))
    else:
        from tsfc.kernel_interface.firedrake_loopy import LocalTensorKernelArg
        # TODO Explain/understand more
        # If arguments has length 1 then we assemble into a matrix, else to a function
        assert len(arguments) in {0, 1}
        return_arg = LocalTensorKernelArg((return_shape,), len(arguments)+1,
                                          parameters["scalar_type"], shape_fixed=True)

=======
    return_indices = basis_indices + tuple(chain(*argument_multiindices))
    return_shape = tuple(i.extent for i in return_indices)
    return_var = gem.Variable('A', return_shape)
>>>>>>> 6454c664
    return_expr = gem.Indexed(return_var, return_indices)

    # TODO: one should apply some GEM optimisations as in assembly,
    # but we don't for now.
    evaluation, = impero_utils.preprocess_gem([evaluation])
    impero_c = impero_utils.compile_gem([(return_expr, evaluation)], return_indices)
    index_names = dict((idx, "p%d" % i) for (i, idx) in enumerate(basis_indices))
    # Handle kernel interface requirements
    builder.register_requirements([evaluation])
    builder.set_output(return_var)
    # Build kernel tuple
    return builder.construct_kernel(impero_c, index_names, first_coefficient_fake_coords)


class DualEvaluationCallable(object):
    """
    Callable representing a function to dual evaluate.

    When called, this takes in a
    :class:`finat.point_set.AbstractPointSet` and returns a GEM
    expression for evaluation of the function at those points.

    :param expression: UFL expression for the function to dual evaluate.
    :param kernel_cfg: A kernel configuration for creation of a
        :class:`GemPointContext` or a :class:`PointSetContext`

    Not intended for use outside of
    :func:`compile_expression_dual_evaluation`.
    """
    def __init__(self, expression, kernel_cfg):
        self.expression = expression
        self.kernel_cfg = kernel_cfg

    def __call__(self, ps):
        """The function to dual evaluate.

        :param ps: The :class:`finat.point_set.AbstractPointSet` for
            evaluating at
        :returns: a gem expression representing the evaluation of the
            input UFL expression at the given point set ``ps``.
            For point set points with some shape ``(*value_shape)``
            (i.e. ``()`` for scalar points ``(x)`` for vector points
            ``(x, y)`` for tensor points etc) then the gem expression
            has shape ``(*value_shape)`` and free indices corresponding
            to the input :class:`finat.point_set.AbstractPointSet`'s
            free indices alongside any input UFL expression free
            indices.
        """

        if not isinstance(ps, finat.point_set.AbstractPointSet):
            raise ValueError("Callable argument not a point set!")

        # Avoid modifying saved kernel config
        kernel_cfg = self.kernel_cfg.copy()

        if isinstance(ps, finat.point_set.UnknownPointSet):
            # Run time known points
            kernel_cfg.update(point_indices=ps.indices, point_expr=ps.expression)
            # GemPointContext's aren't allowed to have quadrature rules
            kernel_cfg.pop("quadrature_rule", None)
            translation_context = fem.GemPointContext(**kernel_cfg)
        else:
            # Compile time known points
            kernel_cfg.update(point_set=ps)
            translation_context = fem.PointSetContext(**kernel_cfg)

        gem_expr, = fem.compile_ufl(self.expression, translation_context, point_sum=False)
        # In some cases ps.indices may be dropped from expr, but nothing
        # new should now appear
        argument_multiindices = kernel_cfg["argument_multiindices"]
        assert set(gem_expr.free_indices) <= set(chain(ps.indices, *argument_multiindices))

        return gem_expr


def lower_integral_type(fiat_cell, integral_type):
    """Lower integral type into the dimension of the integration
    subentity and a list of entity numbers for that dimension.

    :arg fiat_cell: FIAT reference cell
    :arg integral_type: integral type (string)
    """
    vert_facet_types = ['exterior_facet_vert', 'interior_facet_vert']
    horiz_facet_types = ['exterior_facet_bottom', 'exterior_facet_top', 'interior_facet_horiz']

    dim = fiat_cell.get_dimension()
    if integral_type == 'cell':
        integration_dim = dim
    elif integral_type in ['exterior_facet', 'interior_facet']:
        if isinstance(fiat_cell, TensorProductCell):
            raise ValueError("{} integral cannot be used with a TensorProductCell; need to distinguish between vertical and horizontal contributions.".format(integral_type))
        integration_dim = dim - 1
    elif integral_type == 'vertex':
        integration_dim = 0
    elif integral_type in vert_facet_types + horiz_facet_types:
        # Extrusion case
        if not isinstance(fiat_cell, TensorProductCell):
            raise ValueError("{} integral requires a TensorProductCell.".format(integral_type))
        basedim, extrdim = dim
        assert extrdim == 1

        if integral_type in vert_facet_types:
            integration_dim = (basedim - 1, 1)
        elif integral_type in horiz_facet_types:
            integration_dim = (basedim, 0)
    else:
        raise NotImplementedError("integral type %s not supported" % integral_type)

    if integral_type == 'exterior_facet_bottom':
        entity_ids = [0]
    elif integral_type == 'exterior_facet_top':
        entity_ids = [1]
    else:
        entity_ids = list(range(len(fiat_cell.get_topology()[integration_dim])))

    return integration_dim, entity_ids


def pick_mode(mode):
    "Return one of the specialized optimisation modules from a mode string."
    try:
        from firedrake_citations import Citations
        cites = {"vanilla": ("Homolya2017", ),
                 "coffee": ("Luporini2016", "Homolya2017", ),
                 "spectral": ("Luporini2016", "Homolya2017", "Homolya2017a"),
                 "tensor": ("Kirby2006", "Homolya2017", )}
        for c in cites[mode]:
            Citations().register(c)
    except ImportError:
        pass
    if mode == "vanilla":
        import tsfc.vanilla as m
    elif mode == "coffee":
        import tsfc.coffee_mode as m
    elif mode == "spectral":
        import tsfc.spectral as m
    elif mode == "tensor":
        import tsfc.tensor as m
    else:
        raise ValueError("Unknown mode: {}".format(mode))
    return m<|MERGE_RESOLUTION|>--- conflicted
+++ resolved
@@ -353,25 +353,9 @@
     evaluation, basis_indices = to_element.dual_evaluation(fn)
 
     # Build kernel body
-<<<<<<< HEAD
-    return_indices = basis_indices + shape_indices + tuple(chain(*argument_multiindices))
-    return_shape = tuple(i.extent for i in return_indices)  # QUERY
-    return_var = gem.Variable('A', return_shape)
-    if coffee:
-        return_arg = ast.Decl(parameters["scalar_type"], ast.Symbol('A', rank=return_shape))
-    else:
-        from tsfc.kernel_interface.firedrake_loopy import LocalTensorKernelArg
-        # TODO Explain/understand more
-        # If arguments has length 1 then we assemble into a matrix, else to a function
-        assert len(arguments) in {0, 1}
-        return_arg = LocalTensorKernelArg((return_shape,), len(arguments)+1,
-                                          parameters["scalar_type"], shape_fixed=True)
-
-=======
     return_indices = basis_indices + tuple(chain(*argument_multiindices))
     return_shape = tuple(i.extent for i in return_indices)
     return_var = gem.Variable('A', return_shape)
->>>>>>> 6454c664
     return_expr = gem.Indexed(return_var, return_indices)
 
     # TODO: one should apply some GEM optimisations as in assembly,
