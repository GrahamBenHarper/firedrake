--- conflicted
+++ resolved
@@ -267,11 +267,7 @@
     builder.register_requirements([evaluation])
     builder.set_output(return_var)
     # Build kernel tuple
-<<<<<<< HEAD
-    return builder.construct_kernel(impero_c, index_names, first_coefficient_fake_coords, log=log)
-=======
-    return builder.construct_kernel(impero_c, index_names, needs_external_coords)
->>>>>>> 9d805197
+    return builder.construct_kernel(impero_c, index_names, needs_external_coords, log=log)
 
 
 class DualEvaluationCallable(object):
