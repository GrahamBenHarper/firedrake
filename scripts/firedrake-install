--- conflicted
+++ resolved
@@ -59,13 +59,8 @@
                            "minimal_petsc", "mpicc", "mpicxx", "mpif90", "mpiexec", "disable_ssh",
                            "honour_petsc_dir", "with_parmetis",
                            "slepc", "packages", "honour_pythonpath",
-<<<<<<< HEAD
-                           "opencascade",
+                           "opencascade", "tinyasm",
                            "petsc_int_type", "cache_dir", "complex", "remove_build_files"]
-=======
-                           "opencascade", "tinyasm",
-                           "petsc_int_type", "cache_dir", "remove_build_files"]
->>>>>>> 93dfb5c5
 
 
 def deep_update(this, that):
@@ -495,6 +490,10 @@
 --honour-pythonpath option.
 """)
 
+petsc_opts = "--download-eigen=%s/src/eigen-3.3.3.tgz " % firedrake_env
+
+petsc_opts += "--with-fortran-bindings=0 "
+
 petsc_options = {"--with-fortran-bindings=0",
                  "--with-debugging=0",
                  "--with-shared-libraries=1",
