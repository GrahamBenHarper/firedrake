<<<<<<< HEAD
import weakref

import ufl
from ufl.algorithms import ReuseTransformer
from ufl.algorithms.comparison_checker import CheckComparisons
from ufl.corealg.map_dag import MultiFunction, map_expr_dag
from ufl.constantvalue import ConstantValue, Zero, IntValue
from ufl.core.multiindex import MultiIndex
from ufl.core.operator import Operator
from ufl.mathfunctions import MathFunction
from ufl.core.ufl_type import ufl_type as orig_ufl_type
from ufl import classes
from collections import defaultdict
=======
>>>>>>> 2a6f1694
import itertools
import weakref
from collections import OrderedDict, defaultdict

import gem
import loopy
import ufl
from gem.impero_utils import compile_gem, preprocess_gem
from gem.node import traversal as gem_traversal
from pyop2 import op2
from pyop2.sequential import Arg
from tsfc import ufl2gem
from tsfc.loopy import generate
from ufl.algorithms.apply_algebra_lowering import LowerCompoundAlgebra
from ufl.classes import Index, MultiIndex, ConstantValue
from ufl.corealg.map_dag import map_expr_dags
from ufl.corealg.multifunction import MultiFunction
from ufl.corealg.traversal import unique_pre_traversal as ufl_traversal

import firedrake
from firedrake.utils import ScalarType, cached_property, known_pyop2_safe


def extract_coefficients(expr):
    return tuple(e for e in ufl_traversal(expr) if isinstance(e, ufl.Coefficient))


class Translator(MultiFunction, ufl2gem.Mixin):
    def __init__(self):
        self.varmapping = OrderedDict()
        MultiFunction.__init__(self)
        ufl2gem.Mixin.__init__(self)

    # Override shape-based things
    # Need to inspect GEM shape not UFL shape, due to Coefficients changing shape.
    def sum(self, o, *ops):
        shape, = set(o.shape for o in ops)
        indices = gem.indices(len(shape))
        return gem.ComponentTensor(gem.Sum(*[gem.Indexed(op, indices) for op in ops]),
                                   indices)

    def real(self, o, expr):
        indices = gem.indices(len(expr.shape))
        return gem.ComponentTensor(gem.MathFunction('real', gem.Indexed(expr, indices)),
                                   indices)

    def imag(self, o, expr):
        indices = gem.indices(len(expr.shape))
        return gem.ComponentTensor(gem.MathFunction('imag', gem.Indexed(expr, indices)),
                                   indices)

    def conj(self, o, expr):
        indices = gem.indices(len(expr.shape))
        return gem.ComponentTensor(gem.MathFunction('conj', gem.Indexed(expr, indices)),
                                   indices)

    def abs(self, o, expr):
        indices = gem.indices(len(expr.shape))
        return gem.ComponentTensor(gem.MathFunction('abs', gem.Indexed(expr, indices)),
                                   indices)

    def conditional(self, o, condition, then, else_):
        assert condition.shape == ()
        shape, = set([then.shape, else_.shape])
        indices = gem.indices(len(shape))
        return gem.ComponentTensor(gem.Conditional(condition, gem.Indexed(then, indices),
                                                   gem.Indexed(else_, indices)),
                                   indices)

    def indexed(self, o, aggregate, index):
        return gem.Indexed(aggregate, index[:len(aggregate.shape)])

    def index_sum(self, o, summand, indices):
        index, = indices
        indices = gem.indices(len(summand.shape))
        return gem.ComponentTensor(gem.IndexSum(gem.Indexed(summand, indices), (index,)),
                                   indices)

    def component_tensor(self, o, expression, index):
        index = tuple(i for i in index if i in expression.free_indices)
        return gem.ComponentTensor(expression, index)

    def expr(self, o):
        raise ValueError(f"Expression of type {type(o)} unsupported in pointwise expressions")

    def coefficient(self, o):
        # Because we act on dofs, the ufl_shape is not the right thing to check
        shape = o.dat.dim
        try:
            var = self.varmapping[o]
        except KeyError:
            name = f"C{len(self.varmapping)}"
            var = gem.Variable(name, shape)
            self.varmapping[o] = var
        if o.ufl_shape == ():
            assert shape == (1, )
            return gem.Indexed(var, (0, ))
        else:
            return var


class IndexRelabeller(MultiFunction):
    def __init__(self):
        super().__init__()
        self._reset()
        self.index_cache = defaultdict(lambda: Index(next(self.count)))

    def _reset(self):
        self.count = itertools.count()

    expr = MultiFunction.reuse_if_untouched

    def multi_index(self, o):
        return type(o)(tuple(self.index_cache[i] if isinstance(i, Index) else i
                             for i in o.indices()))


class CoefficientSplitter(MultiFunction):
    def coefficient(self, o):
        return o.split()

    def terminal(self, o):
        return itertools.repeat(o)

    def expr(self, o, *operands):
        return tuple(self.reuse_if_untouched(o, *ops) for ops in zip(*operands))

    def indexed(self, o, aggregate, mi):
        _, multiindex = o.ufl_operands
        indices = multiindex.indices()
        result = []
        for agg in aggregate:
            ncmp = len(agg.ufl_shape)
            idx = indices[:ncmp]
            indices = indices[ncmp:]
            if ncmp == 0:
                result.append(agg)
            else:
                mi = multiindex if multiindex.indices() == idx else MultiIndex(idx)
                result.append(self.reuse_if_untouched(o, agg, mi))
        return tuple(result)

    def component_tensor(self, o, expressions, multiindices):
        result = []
        # Warning, relies on multiindices being an itertools.repeat
        shape_indices = set(i.count() for i in next(multiindices).indices())
        for expression, multiindex in zip(expressions, multiindices):
            if shape_indices <= set(expression.ufl_free_indices):
                result.append(self.reuse_if_untouched(o, expression, multiindex))
            else:
                result.append(expression)
        return tuple(result)


class Assign(object):
    """Representation of a pointwise assignment expression."""
    splitter = CoefficientSplitter()
    relabeller = IndexRelabeller()
    symbol = "="

    __slots__ = ("lvalue", "rvalue", "__dict__", "__weakref__")

    def __init__(self, lvalue, rvalue):
        """
        :arg lvalue: The coefficient to assign into.
        :arg rvalue: The pointwise expression.
        """
        if not isinstance(lvalue, ufl.Coefficient):
            raise ValueError("lvalue for pointwise assignment must be a coefficient")
        self.lvalue = lvalue
        self.rvalue = ufl.as_ufl(rvalue)

    def __str__(self):
        return f"{self.lvalue} {self.symbol} {self.rvalue}"

    def __repr__(self):
        return f"{self.__class__.__name__}({self.lvalue!r}, {self.rvalue!r})"

    @cached_property
    def coefficients(self):
        """Tuple of coefficients involved in the assignment."""
        return (self.lvalue, ) + tuple(c for c in self.rcoefficients if c.dat != self.lvalue.dat)

    @cached_property
    def rcoefficients(self):
        """Coefficients appearing in the rvalue."""
        return extract_coefficients(self.rvalue)

    @cached_property
    def split(self):
        """A tuple of assignment expressions, separated by subspace for mixed spaces."""
        V = self.lvalue.function_space()
        if len(V) > 1:
            # rvalue cases we handle for mixed:
            # 1. rvalue is a scalar constant (broadcast to all subspaces)
            # 2. rvalue is a function in the same mixed space (actually
            #    handled by copy special-case in function.assign)
            # 3. rvalue is has indexed subspaces and all indices are
            #    the same (assign to that subspace of the output mixed
            #    space)
            # 4. rvalue is an expression only over mixed spaces and
            #    the spaces match (split and evaluate subspace-wise).
            spaces = tuple(c.function_space() for c in self.rcoefficients)
            indices = set(s.index for s in spaces if s is not None)
            if len(indices) == 0:
                # rvalue is some combination of constants
                if self.rvalue.ufl_shape != ():
                    raise ValueError("Can only broadcast scalar constants to "
                                     "mixed spaces in pointwise assignment")
                return tuple(type(self)(s, self.rvalue) for s in self.lvalue.split())
            else:
                if indices == set([None]):
                    if len(set(spaces) | {V} - {None}) != 1:
                        # Check that there were no unindexed coefficients
                        raise ValueError("Saw unindexed coefficients in rvalue, "
                                         "perhaps you meant to index the lvalue with .sub(...)")
                    rvalues, = map_expr_dags(self.splitter, [self.rvalue])
                    return tuple(type(self)(lvalue, rvalue)
                                 for lvalue, rvalue in zip(self.lvalue.split(), rvalues))
                elif indices & set([None]):
                    raise ValueError("Either all or non of the rvalue coefficients must have "
                                     "a .sub(...) index")
                try:
                    index, = indices
                except ValueError:
                    raise ValueError("All rvalue coefficients must have the same .sub(...) index")
                return (type(self)(self.lvalue.sub(index), self.rvalue), )
        else:
            return (weakref.proxy(self), )

    @property
    @known_pyop2_safe
    def args(self):
        """Tuple of par_loop arguments for the expression."""
        args = []
        if self.lvalue in self.rcoefficients:
            args.append(Arg(weakref.proxy(self.lvalue.dat), access=op2.RW))
        else:
            args.append(Arg(weakref.proxy(self.lvalue.dat), access=op2.WRITE))
        for c in self.rcoefficients:
            if c.dat == self.lvalue.dat:
                continue
            args.append(Arg(weakref.proxy(c.dat), access=op2.READ))
        return tuple(args)

    @cached_property
    def iterset(self):
        return weakref.proxy(self.lvalue.node_set)

    @cached_property
    def fast_key(self):
        """A fast lookup key for this expression."""
        return (type(self), hash(self.lvalue), hash(self.rvalue))

    @cached_property
    def slow_key(self):
        """A slow lookup key for this expression (relabelling UFL indices)."""
        self.relabeller._reset()
        rvalue, = map_expr_dags(self.relabeller, [self.rvalue])
        return (type(self), hash(self.lvalue), hash(rvalue))

    @cached_property
    def par_loop_args(self):
        """Arguments for a parallel loop to evaluate this expression.

        If the expression is over a mixed space, this merges kernels
        for subspaces with the same node_set (resulting in fewer
        par_loop calls).
        """
        result = []
        grouping = OrderedDict()
        for e in self.split:
            grouping.setdefault(e.lvalue.node_set, []).append(e)
        for iterset, exprs in grouping.items():
            result.append((pointwise_expression_kernel(exprs, ScalarType),
                           iterset, tuple(itertools.chain(*(e.args for e in exprs)))))
        return tuple(result)


class AugmentedAssign(Assign):
    """Base class for augmented pointwise assignment."""


class IAdd(AugmentedAssign):
    symbol = "+="


class ISub(AugmentedAssign):
    symbol = "-="


class IMul(AugmentedAssign):
    symbol = "*="


class IDiv(AugmentedAssign):
    symbol = "/="


def compile_to_gem(expr, translator):
    """Compile a single pointwise expression to GEM.

    :arg expr: The expression to compile.
    :arg translator: a :class:`Translator` instance.
    :returns: A (lvalue, rvalue) pair of preprocessed GEM."""
    if not isinstance(expr, Assign):
        raise ValueError(f"Don't know how to assign expression of type {type(expr)}")
    spaces = tuple(c.function_space() for c in expr.coefficients)
    if any(type(s.ufl_element()) is ufl.MixedElement for s in spaces if s is not None):
        raise ValueError("Not expecting a mixed space at this point, "
                         "did you forget to index a function with .sub(...)?")
    if len(set(s.finat_element for s in spaces if s is not None)) != 1:
        raise ValueError("All coefficients must be defined on the same space")
    lvalue = expr.lvalue
    rvalue = expr.rvalue
    broadcast = isinstance(rvalue, (firedrake.Constant, ConstantValue)) and rvalue.ufl_shape == ()
    if not broadcast and lvalue.ufl_shape != rvalue.ufl_shape:
        raise ValueError("Mismatching shapes between lvalue and rvalue in pointwise assignment")
    rvalue, = map_expr_dags(LowerCompoundAlgebra(), [rvalue])
    try:
        lvalue, rvalue = map_expr_dags(translator, [lvalue, rvalue])
    except (AssertionError, ValueError):
        raise ValueError("Mismatching shapes in pointwise assignment. "
                         "For intrinsically vector-/tensor-valued spaces make "
                         "sure you're not using shaped Constants or literals.")

    indices = gem.indices(len(lvalue.shape))
    if not broadcast:
        if rvalue.shape != lvalue.shape:
            raise ValueError("Mismatching shapes in pointwise assignment. "
                             "For intrinsically vector-/tensor-valued spaces make "
                             "sure you're not using shaped Constants or literals.")
        rvalue = gem.Indexed(rvalue, indices)
    lvalue = gem.Indexed(lvalue, indices)
    if isinstance(expr, AugmentedAssign):
        rvalue = {IAdd: gem.Sum(lvalue, rvalue),
                  ISub: gem.Sum(lvalue, gem.Product(gem.Literal(-1), rvalue)),
                  IMul: gem.Product(lvalue, rvalue),
                  IDiv: gem.Division(lvalue, rvalue)}[type(expr)]
    return preprocess_gem([lvalue, rvalue])


def pointwise_expression_kernel(exprs, scalar_type):
    """Compile a kernel for pointwise expressions.

    :arg exprs: List of expressions, all on the same iteration set.
    :arg scalar_type: Default scalar type (numpy.dtype).
    :returns: a PyOP2 kernel for evaluation of the expressions."""
    if len(set(e.lvalue.node_set for e in exprs)) > 1:
        raise ValueError("All expressions must have same node layout.")
    translator = Translator()
    assignments = tuple(compile_to_gem(expr, translator) for expr in exprs)
    prefix_ordering = tuple(OrderedDict.fromkeys(itertools.chain.from_iterable(
        node.index_ordering()
        for node in gem_traversal([v for v, _ in assignments])
        if isinstance(node, gem.Indexed))))
    impero_c = compile_gem(assignments, prefix_ordering=prefix_ordering,
                           remove_zeros=False, emit_return_accumulate=False)
    coefficients = translator.varmapping
    args = []
    for expr in exprs:
        retval = coefficients.pop(expr.lvalue)
        args.append(loopy.GlobalArg(retval.name, shape=retval.shape, dtype=expr.lvalue.dat.dtype))
        for c in expr.rcoefficients:
            if c.dat == expr.lvalue.dat:
                continue
            var = coefficients[c]
            args.append(loopy.GlobalArg(var.name, shape=var.shape, dtype=c.dat.dtype))
    knl = generate(impero_c, args, scalar_type, kernel_name="expression_kernel",
                   return_increments=False)
    return firedrake.op2.Kernel(knl, knl.name)


@known_pyop2_safe
def evaluate_expression(expr, subset=None):
    """Evaluate a pointwise expression.

    :arg expr: The expression to evaluate.
    :arg subset: An optional subset to apply the expression on.
    :returns: The lvalue in the provided expression."""
    lvalue = expr.lvalue
    cache = lvalue._expression_cache
    if cache is not None:
        fast_key = expr.fast_key
        try:
            arguments = cache[fast_key]
        except KeyError:
            slow_key = expr.slow_key
            try:
                arguments = cache[slow_key]
            except KeyError:
                arguments = None
        if arguments is not None:
            try:
                for kernel, iterset, args in arguments:
                    firedrake.op2.par_loop(kernel, subset or iterset, *args)
                return lvalue
            except ReferenceError:
                # TODO: Is there a situation where some of the kernels
                # succeed and others don't?
                pass
<<<<<<< HEAD
    vals = []
    for tree in ExpressionSplitter().split(expr):
        e, args, _ = ExpressionWalker().walk(tree)
        k = expression_kernel(e, args)
        evaluate_preprocessed_expression(k, args, subset)
        # Replace function slot by weakref to avoid leaking objects
        for a in args:
            a.function = weakref.proxy(a.function)
        vals.append((k, args))
    if result._expression_cache is not None:
        result._expression_cache[key] = vals
        result._expression_cache[key2] = vals


@timed_function("AssembleExpression")
def assemble_expression(expr, subset=None):
    r"""Evaluates UFL expressions on :class:`.Function`\s pointwise and assigns
    into a new :class:`.Function`."""

    if utils.complex_mode:
        expr = map_expr_dag(CheckComparisons(), expr)
    result = function.Function(ExpressionWalker().walk(expr)[2])
    evaluate_expression(Assign(result, expr), subset)
    return result


@singledispatch
def loopy_instructions(expr, context):
    raise AssertionError("Unhandled statement type '%s'" % type(expr))


@loopy_instructions.register(Assign)
def loopy_inst_assign(expr, context):
    lhs, rhs = expr.ufl_operands
    lhs = loopy_instructions(lhs, context)
    rhs = loopy_instructions(rhs, context)
    return loopy.Assignment(lhs, rhs, within_inames=context.within_inames)


@loopy_instructions.register(IAdd)
@loopy_instructions.register(ISub)
@loopy_instructions.register(IMul)
@loopy_instructions.register(IDiv)
def loopy_inst_aug_assign(expr, context):
    lhs, rhs = [loopy_instructions(o, context) for o in expr.ufl_operands]
    import operator
    op = {IAdd: operator.add,
          ISub: operator.sub,
          IMul: operator.mul,
          IDiv: operator.truediv}[type(expr)]
    return loopy.Assignment(lhs, op(lhs, rhs), within_inames=context.within_inames)


@loopy_instructions.register(DummyFunction)
def loopy_inst_func(expr, context):
    if (isinstance(expr.function, constant.Constant) and len(expr.function.ufl_element().value_shape()) == 0):
        # Broadcast if constant
        return p.Variable(expr.name).index((0,))
    return p.Variable(expr.name).index(context.indices)


@loopy_instructions.register(ufl.constantvalue.Zero)
def loopy_inst_zero(expr, context):
    # Shape doesn't matter because this turns into a scalar assignment
    # to an indexed expression in loopy.
    return 0


@loopy_instructions.register(ufl.constantvalue.ScalarValue)
def loopy_inst_scalar(expr, context):
    return expr._value


@loopy_instructions.register(ufl.algebra.Product)
@loopy_instructions.register(ufl.algebra.Sum)
@loopy_instructions.register(ufl.algebra.Division)
def loopy_inst_binary(expr, context):
    left, right = [loopy_instructions(o, context) for o in expr.ufl_operands]
    import operator
    op = {ufl.algebra.Sum: operator.add,
          ufl.algebra.Product: operator.mul,
          ufl.algebra.Division: operator.truediv}[type(expr)]
    return op(left, right)


@loopy_instructions.register(MathFunction)
def loopy_inst_mathfunc(expr, context):
    children = [loopy_instructions(o, context) for o in expr.ufl_operands]
    if expr._name == "ln":
        name = "log"
    else:
        name = expr._name
    return p.Variable(name)(*children)


@loopy_instructions.register(ufl.algebra.Real)
def loopy_inst_real(expr, context):
    children = [loopy_instructions(o, context) for o in expr.ufl_operands]
    return p.Variable("real")(*children)


@loopy_instructions.register(ufl.algebra.Imag)
def loopy_inst_imag(expr, context):
    children = [loopy_instructions(o, context) for o in expr.ufl_operands]
    return p.Variable("imag")(*children)


@loopy_instructions.register(ufl.algebra.Conj)
def loopy_inst_conj(expr, context):
    children = [loopy_instructions(o, context) for o in expr.ufl_operands]
    return p.Variable("conj")(*children)


@loopy_instructions.register(ufl.algebra.Power)
def loopy_inst_power(expr, context):
    children = [loopy_instructions(o, context) for o in expr.ufl_operands]
    return p.Power(*children)


@loopy_instructions.register(ufl.algebra.Abs)
def loopy_inst_abs(expr, context):
    child, = [loopy_instructions(o, context) for o in expr.ufl_operands]
    return p.Variable("abs")(child)


@loopy_instructions.register(ufl.classes.MaxValue)
def loopy_inst_max(expr, context):
    children = [loopy_instructions(o, context) for o in expr.ufl_operands]
    return p.Variable("max")(*children)


@loopy_instructions.register(ufl.classes.MinValue)
def loopy_inst_min(expr, context):
    children = [loopy_instructions(o, context) for o in expr.ufl_operands]
    return p.Variable("min")(*children)


@loopy_instructions.register(ufl.classes.Conditional)
def loopy_inst_conditional(expr, context):
    children = [loopy_instructions(o, context) for o in expr.ufl_operands]
    return p.If(*children)


@loopy_instructions.register(ufl.classes.EQ)
@loopy_instructions.register(ufl.classes.NE)
@loopy_instructions.register(ufl.classes.LT)
@loopy_instructions.register(ufl.classes.LE)
@loopy_instructions.register(ufl.classes.GT)
@loopy_instructions.register(ufl.classes.GE)
def loopy_inst_compare(expr, context):
    left, right = [loopy_instructions(o, context) for o in expr.ufl_operands]
    op = expr._name
    return p.Comparison(left, op, right)


@loopy_instructions.register(ufl.classes.ComponentTensor)
@loopy_instructions.register(ufl.classes.Indexed)
def loopy_inst_component_tensor(expr, context):
    # The expression walker just needs the tensor operand for these.
    # The indices are handled elsewhere.
    return loopy_instructions(expr.ufl_operands[0], context)
=======
    arguments = expr.par_loop_args
    if cache is not None:
        cache[slow_key] = arguments
        cache[fast_key] = arguments
    for kernel, iterset, args in arguments:
        firedrake.op2.par_loop(kernel, subset or iterset, *args)
    return lvalue


def assemble_expression(expr, subset=None):
    """Evaluate a UFL expression pointwise and assign it to a new
    :class:`~.Function`.

    :arg expr: The UFL expression.
    :arg subset: Optional subset to apply the expression on.
    :returns: A new function."""
    try:
        coefficients = extract_coefficients(expr)
        V, = set(c.function_space() for c in coefficients) - {None}
    except ValueError:
        raise ValueError("Cannot deduce correct target space from pointwise expression")
    result = firedrake.Function(V)
    return evaluate_expression(Assign(result, expr), subset)
>>>>>>> 2a6f1694
<|MERGE_RESOLUTION|>--- conflicted
+++ resolved
@@ -1,19 +1,3 @@
-<<<<<<< HEAD
-import weakref
-
-import ufl
-from ufl.algorithms import ReuseTransformer
-from ufl.algorithms.comparison_checker import CheckComparisons
-from ufl.corealg.map_dag import MultiFunction, map_expr_dag
-from ufl.constantvalue import ConstantValue, Zero, IntValue
-from ufl.core.multiindex import MultiIndex
-from ufl.core.operator import Operator
-from ufl.mathfunctions import MathFunction
-from ufl.core.ufl_type import ufl_type as orig_ufl_type
-from ufl import classes
-from collections import defaultdict
-=======
->>>>>>> 2a6f1694
 import itertools
 import weakref
 from collections import OrderedDict, defaultdict
@@ -415,169 +399,6 @@
                 # TODO: Is there a situation where some of the kernels
                 # succeed and others don't?
                 pass
-<<<<<<< HEAD
-    vals = []
-    for tree in ExpressionSplitter().split(expr):
-        e, args, _ = ExpressionWalker().walk(tree)
-        k = expression_kernel(e, args)
-        evaluate_preprocessed_expression(k, args, subset)
-        # Replace function slot by weakref to avoid leaking objects
-        for a in args:
-            a.function = weakref.proxy(a.function)
-        vals.append((k, args))
-    if result._expression_cache is not None:
-        result._expression_cache[key] = vals
-        result._expression_cache[key2] = vals
-
-
-@timed_function("AssembleExpression")
-def assemble_expression(expr, subset=None):
-    r"""Evaluates UFL expressions on :class:`.Function`\s pointwise and assigns
-    into a new :class:`.Function`."""
-
-    if utils.complex_mode:
-        expr = map_expr_dag(CheckComparisons(), expr)
-    result = function.Function(ExpressionWalker().walk(expr)[2])
-    evaluate_expression(Assign(result, expr), subset)
-    return result
-
-
-@singledispatch
-def loopy_instructions(expr, context):
-    raise AssertionError("Unhandled statement type '%s'" % type(expr))
-
-
-@loopy_instructions.register(Assign)
-def loopy_inst_assign(expr, context):
-    lhs, rhs = expr.ufl_operands
-    lhs = loopy_instructions(lhs, context)
-    rhs = loopy_instructions(rhs, context)
-    return loopy.Assignment(lhs, rhs, within_inames=context.within_inames)
-
-
-@loopy_instructions.register(IAdd)
-@loopy_instructions.register(ISub)
-@loopy_instructions.register(IMul)
-@loopy_instructions.register(IDiv)
-def loopy_inst_aug_assign(expr, context):
-    lhs, rhs = [loopy_instructions(o, context) for o in expr.ufl_operands]
-    import operator
-    op = {IAdd: operator.add,
-          ISub: operator.sub,
-          IMul: operator.mul,
-          IDiv: operator.truediv}[type(expr)]
-    return loopy.Assignment(lhs, op(lhs, rhs), within_inames=context.within_inames)
-
-
-@loopy_instructions.register(DummyFunction)
-def loopy_inst_func(expr, context):
-    if (isinstance(expr.function, constant.Constant) and len(expr.function.ufl_element().value_shape()) == 0):
-        # Broadcast if constant
-        return p.Variable(expr.name).index((0,))
-    return p.Variable(expr.name).index(context.indices)
-
-
-@loopy_instructions.register(ufl.constantvalue.Zero)
-def loopy_inst_zero(expr, context):
-    # Shape doesn't matter because this turns into a scalar assignment
-    # to an indexed expression in loopy.
-    return 0
-
-
-@loopy_instructions.register(ufl.constantvalue.ScalarValue)
-def loopy_inst_scalar(expr, context):
-    return expr._value
-
-
-@loopy_instructions.register(ufl.algebra.Product)
-@loopy_instructions.register(ufl.algebra.Sum)
-@loopy_instructions.register(ufl.algebra.Division)
-def loopy_inst_binary(expr, context):
-    left, right = [loopy_instructions(o, context) for o in expr.ufl_operands]
-    import operator
-    op = {ufl.algebra.Sum: operator.add,
-          ufl.algebra.Product: operator.mul,
-          ufl.algebra.Division: operator.truediv}[type(expr)]
-    return op(left, right)
-
-
-@loopy_instructions.register(MathFunction)
-def loopy_inst_mathfunc(expr, context):
-    children = [loopy_instructions(o, context) for o in expr.ufl_operands]
-    if expr._name == "ln":
-        name = "log"
-    else:
-        name = expr._name
-    return p.Variable(name)(*children)
-
-
-@loopy_instructions.register(ufl.algebra.Real)
-def loopy_inst_real(expr, context):
-    children = [loopy_instructions(o, context) for o in expr.ufl_operands]
-    return p.Variable("real")(*children)
-
-
-@loopy_instructions.register(ufl.algebra.Imag)
-def loopy_inst_imag(expr, context):
-    children = [loopy_instructions(o, context) for o in expr.ufl_operands]
-    return p.Variable("imag")(*children)
-
-
-@loopy_instructions.register(ufl.algebra.Conj)
-def loopy_inst_conj(expr, context):
-    children = [loopy_instructions(o, context) for o in expr.ufl_operands]
-    return p.Variable("conj")(*children)
-
-
-@loopy_instructions.register(ufl.algebra.Power)
-def loopy_inst_power(expr, context):
-    children = [loopy_instructions(o, context) for o in expr.ufl_operands]
-    return p.Power(*children)
-
-
-@loopy_instructions.register(ufl.algebra.Abs)
-def loopy_inst_abs(expr, context):
-    child, = [loopy_instructions(o, context) for o in expr.ufl_operands]
-    return p.Variable("abs")(child)
-
-
-@loopy_instructions.register(ufl.classes.MaxValue)
-def loopy_inst_max(expr, context):
-    children = [loopy_instructions(o, context) for o in expr.ufl_operands]
-    return p.Variable("max")(*children)
-
-
-@loopy_instructions.register(ufl.classes.MinValue)
-def loopy_inst_min(expr, context):
-    children = [loopy_instructions(o, context) for o in expr.ufl_operands]
-    return p.Variable("min")(*children)
-
-
-@loopy_instructions.register(ufl.classes.Conditional)
-def loopy_inst_conditional(expr, context):
-    children = [loopy_instructions(o, context) for o in expr.ufl_operands]
-    return p.If(*children)
-
-
-@loopy_instructions.register(ufl.classes.EQ)
-@loopy_instructions.register(ufl.classes.NE)
-@loopy_instructions.register(ufl.classes.LT)
-@loopy_instructions.register(ufl.classes.LE)
-@loopy_instructions.register(ufl.classes.GT)
-@loopy_instructions.register(ufl.classes.GE)
-def loopy_inst_compare(expr, context):
-    left, right = [loopy_instructions(o, context) for o in expr.ufl_operands]
-    op = expr._name
-    return p.Comparison(left, op, right)
-
-
-@loopy_instructions.register(ufl.classes.ComponentTensor)
-@loopy_instructions.register(ufl.classes.Indexed)
-def loopy_inst_component_tensor(expr, context):
-    # The expression walker just needs the tensor operand for these.
-    # The indices are handled elsewhere.
-    return loopy_instructions(expr.ufl_operands[0], context)
-=======
     arguments = expr.par_loop_args
     if cache is not None:
         cache[slow_key] = arguments
@@ -600,5 +421,4 @@
     except ValueError:
         raise ValueError("Cannot deduce correct target space from pointwise expression")
     result = firedrake.Function(V)
-    return evaluate_expression(Assign(result, expr), subset)
->>>>>>> 2a6f1694
+    return evaluate_expression(Assign(result, expr), subset)